--- conflicted
+++ resolved
@@ -1,345 +1,340 @@
-package net.runelite.deob.deobfuscators;
-
-import net.runelite.deob.ClassFile;
-import net.runelite.deob.ClassGroup;
-import net.runelite.deob.Deobfuscator;
-import net.runelite.deob.Method;
-import net.runelite.deob.attributes.Code;
-import net.runelite.deob.attributes.code.Instruction;
-import net.runelite.deob.attributes.code.Instructions;
-import net.runelite.deob.attributes.code.instruction.types.InvokeInstruction;
-import net.runelite.deob.attributes.code.instruction.types.LVTInstruction;
-import net.runelite.deob.attributes.code.instruction.types.ReturnInstruction;
-import net.runelite.deob.attributes.code.instructions.AStore;
-import net.runelite.deob.attributes.code.instructions.DStore;
-import net.runelite.deob.attributes.code.instructions.FStore;
-import net.runelite.deob.attributes.code.instructions.Goto;
-import net.runelite.deob.attributes.code.instructions.IStore;
-import net.runelite.deob.attributes.code.instructions.InvokeStatic;
-import net.runelite.deob.attributes.code.instructions.LStore;
-import net.runelite.deob.attributes.code.instructions.NOP;
-import net.runelite.deob.signature.Signature;
-import net.runelite.deob.signature.Type;
-import java.util.HashMap;
-import java.util.HashSet;
-import java.util.List;
-import java.util.Map;
-import java.util.Set;
-import net.runelite.deob.attributes.code.Exceptions;
-
-public class MethodInliner implements Deobfuscator
-{
-	private Map<Method, Integer> calls = new HashMap<>();
-	private Set<Method> removeMethods = new HashSet<>();
-	
-	private void countCalls(Method m)
-	{
-		Code code = m.getCode();
-		if (code == null)
-			return;
-		
-		Instructions ins = code.getInstructions();
-		
-		for (Instruction i : ins.getInstructions())
-		{
-			// can only inline static method calls
-			if (!(i instanceof InvokeStatic))
-				continue;
-			
-			List<Method> invokedMethods = ((InvokeInstruction) i).getMethods();
-			if (invokedMethods.isEmpty())
-				continue; // not our method
-			
-			assert invokedMethods.size() == 1;
-			Method invokedMethod = invokedMethods.get(0);
-			
-			Integer count = calls.get(invokedMethod);
-			if (count == null)
-				calls.put(invokedMethod, 1);
-			else
-				calls.put(invokedMethod, count + 1);
-		}
-	}
-	
-	private int processMethod(Method m)
-	{
-		int inlineCount = 0;
-		Code code = m.getCode();
-		if (code == null)
-			return inlineCount;
-		
-		Instructions ins = code.getInstructions();
-		
-		for (Instruction i : ins.getInstructions())
-		{
-			// can only inline static method calls
-			if (!(i instanceof InvokeStatic))
-				continue;
-			
-			List<Method> invokedMethods = ((InvokeInstruction) i).getMethods();
-			if (invokedMethods.isEmpty())
-				continue; // not our method
-			
-			Method invokedMethod = invokedMethods.get(0);
-			Integer count = calls.get(invokedMethod);
-			
-			if (count == null || count != 1)
-				continue; // only inline methods called once
-			
-			assert m != invokedMethod;
-			
-			int invokeIdx = ins.getInstructions().indexOf(i);
-			assert invokeIdx != -1;
-			
-			int lvtIndex = code.getMaxLocals(),
-				//startLvtIndex = lvtIndex,
-				theirLocals = invokedMethod.getCode().getMaxLocals();
-			
-			if (lvtIndex + theirLocals > 127)
-				continue;
-			
-			if (invokedMethod.isSynchronized())
-				continue;
-			
-			// assign variables on stack to lvt
-			Signature descriptor = invokedMethod.getDescriptor();
-			
-			Map<Integer, Integer> lvtIndexes = new HashMap<>();
-			for (int j = 0, idx = 0; j < descriptor.size(); ++j)
-			{
-				lvtIndexes.put(j, idx);
-				idx += descriptor.getTypeOfArg(j).getSlots();
-			}
-			
-			Instruction firstParamStore = null;
-			
-			for (int j = descriptor.size() - 1; j >= 0; --j)
-			{
-				Type type = descriptor.getTypeOfArg(j);
-				int paramLvtIndex = lvtIndexes.get(j);
-				
-				// insert instruction to store top of stack in lvt
-				
-				Instruction storeIns = null;
-				if (type.getArrayDims() == 0)
-				{
-					switch (type.getType())
-					{
-						case "B":
-						case "Z":
-						case "C":
-						case "S":
-						case "I":
-							storeIns = new IStore(ins, lvtIndex + paramLvtIndex);
-							break;
-						case "J":
-							storeIns = new LStore(ins, lvtIndex + paramLvtIndex);
-							break;
-						case "F":
-							storeIns = new FStore(ins, lvtIndex + paramLvtIndex);
-							break;
-						case "D":
-							storeIns = new DStore(ins, lvtIndex + paramLvtIndex);
-							break;
-					}
-				}
-					
-				if (type.getArrayDims() != 0 || type.getType().startsWith("L"))
-				{
-					assert storeIns == null;
-					storeIns = new AStore(ins, lvtIndex + paramLvtIndex);
-				}
-				assert storeIns != null;
-				
-				// insert storeIns before invoke instruction
-				ins.getInstructions().add(invokeIdx++, storeIns);
-				
-				if (firstParamStore == null)
-					firstParamStore = storeIns;
-			}
-			
-			int maxStack = code.getMaxStack() + invokedMethod.getCode().getMaxStack(); // not really right but ok
-			code.setMaxStack(maxStack);
-			
-			inline(m, i, invokedMethod, lvtIndex, firstParamStore);
-			moveExceptions(m, invokedMethod);
-			++inlineCount;
-			break;
-		}
-		
-		return inlineCount;
-	}
-	
-	private void inline(Method method, Instruction invokeIns, Method invokeMethod, int lvtBase, Instruction firstParamStore)
-	{
-		Code methodCode = method.getCode(),
-			invokeMethodCode = invokeMethod.getCode();
-		Instructions methodInstructions = methodCode.getInstructions(),
-			invokeMethodInstructions = invokeMethodCode.getInstructions();
-		
-		int idx = methodInstructions.getInstructions().indexOf(invokeIns); // index of invoke ins, before removal
-		assert idx != -1;
-		
-		Instruction nextInstruction = methodInstructions.getInstructions().get(idx + 1);
-		
-		// move stuff which jumps to invokeIns to firstParamStore. If there are no arguments that are stored,
-		// firstParamStore is null, and so create a nop instruction.
-		
-		if (firstParamStore == null)
-		{
-			Instruction nop = new NOP(methodInstructions);
-			methodInstructions.getInstructions().add(idx + 1, nop);
-			++idx;
-			
-			firstParamStore = nop;
-		}
-		
-		methodInstructions.buildJumpGraph();
-		invokeMethodInstructions.buildJumpGraph();
-		
-		for (Instruction fromI : invokeIns.from)
-		{
-			assert fromI.jump.contains(invokeIns);
-
-			fromI.jump.remove(invokeIns);
-			fromI.replace(invokeIns, firstParamStore);
-<<<<<<< HEAD
-			
-			fromI.jump.add(firstParamStore);
-=======
-			fromI.jump.add(firstParamStore);
-			
->>>>>>> 99985d7d
-			firstParamStore.from.add(fromI);
-		}
-		invokeIns.from.clear();
-		
-		for (net.runelite.deob.attributes.code.Exception e : invokeMethodCode.getExceptions().getExceptions())
-			e.replace(invokeIns, firstParamStore);
-		
-		methodInstructions.remove(invokeIns);
-		
-		for (Instruction i : invokeMethodInstructions.getInstructions())
-		{
-			// move instructions over.
-			
-			if (i instanceof ReturnInstruction)
-			{	
-				// XXX I am assuming that this function leaves the stack in a clean state?
-				
-				// instead of return, jump to next instruction after the invoke
-				Instruction oldI = i;
-				i = new Goto(methodInstructions, nextInstruction);
-				assert methodInstructions.getInstructions().contains(nextInstruction);
-				
-				assert oldI != nextInstruction;
-				i.jump.add(nextInstruction);
-				nextInstruction.from.add(i);
-				
-				assert oldI.jump.isEmpty();
-				//i.jump.addAll(oldI.jump);
-				i.from.addAll(oldI.from);
-				
-				for (Instruction i2 : oldI.from)
-					i2.replace(oldI, i);
-				
-				oldI.from.clear();
-				
-				for (net.runelite.deob.attributes.code.Exception e : invokeMethodCode.getExceptions().getExceptions())
-					e.replace(oldI, i);
-			}
-			
-			if (i instanceof LVTInstruction)
-			{
-				LVTInstruction lvt = (LVTInstruction) i;
-				// offset lvt index
-				int newIndex = lvtBase + lvt.getVariableIndex();
-				
-				Instruction oldI = i;
-				i = lvt.setVariableIndex(newIndex);
-				
-				if (oldI != i)
-				{
-					assert oldI.jump.isEmpty();
-					//i.jump.addAll(oldI.jump);
-					i.from.addAll(oldI.from);
-
-					for (Instruction i2 : oldI.from)
-						i2.replace(oldI, i);
-
-					oldI.from.clear();
-					
-					for (net.runelite.deob.attributes.code.Exception e : invokeMethodCode.getExceptions().getExceptions())
-						e.replace(oldI, i);
-				}
-			}
-			
-			methodInstructions.getInstructions().add(idx++, i);
-			i.setInstructions(methodInstructions);
-		}
-		
-		// old method goes away
-		invokeMethodInstructions.getInstructions().clear();
-		removeMethods.add(invokeMethod);
-	}
-	
-	private void moveExceptions(Method to, Method from)
-	{
-		Exceptions exceptions = from.getCode().getExceptions();
-		Exceptions toExceptions = to.getCode().getExceptions();
-		
-		for (net.runelite.deob.attributes.code.Exception e : exceptions.getExceptions())
-		{
-			e.setExceptions(toExceptions);
-			toExceptions.add(e);
-		}
-		exceptions.getExceptions().clear();
-	}
-	
-	@Override
-	public void run(ClassGroup group)
-	{
-		int total = 0;
-		int i;
-		do
-		{
-			i = pass(group);
-			total += i;
-		}
-		while (i > 0);
-		
-		System.out.println("[TOTAL] Inlined " + total + " methods");
-	}
-	
-	private int pass(ClassGroup group)
-	{
-		group.buildClassGraph();
-		int count = 0;
-		
-		calls.clear();
-		removeMethods.clear();
-		
-		for (ClassFile cf : group.getClasses())
-		{
-			for (Method m : cf.getMethods().getMethods())
-			{
-				countCalls(m);
-			}
-		}
-		
-		for (ClassFile cf : group.getClasses())
-		{
-			for (Method m : cf.getMethods().getMethods())
-			{
-				count += processMethod(m);
-			}
-		}
-		
-		for (Method m : removeMethods)
-			m.getMethods().removeMethod(m);
-		
-		System.out.println("Inlined " + count + " methods");
-		return count;
-	}
-	
-}
+package net.runelite.deob.deobfuscators;
+
+import net.runelite.deob.ClassFile;
+import net.runelite.deob.ClassGroup;
+import net.runelite.deob.Deobfuscator;
+import net.runelite.deob.Method;
+import net.runelite.deob.attributes.Code;
+import net.runelite.deob.attributes.code.Instruction;
+import net.runelite.deob.attributes.code.Instructions;
+import net.runelite.deob.attributes.code.instruction.types.InvokeInstruction;
+import net.runelite.deob.attributes.code.instruction.types.LVTInstruction;
+import net.runelite.deob.attributes.code.instruction.types.ReturnInstruction;
+import net.runelite.deob.attributes.code.instructions.AStore;
+import net.runelite.deob.attributes.code.instructions.DStore;
+import net.runelite.deob.attributes.code.instructions.FStore;
+import net.runelite.deob.attributes.code.instructions.Goto;
+import net.runelite.deob.attributes.code.instructions.IStore;
+import net.runelite.deob.attributes.code.instructions.InvokeStatic;
+import net.runelite.deob.attributes.code.instructions.LStore;
+import net.runelite.deob.attributes.code.instructions.NOP;
+import net.runelite.deob.signature.Signature;
+import net.runelite.deob.signature.Type;
+import java.util.HashMap;
+import java.util.HashSet;
+import java.util.List;
+import java.util.Map;
+import java.util.Set;
+import net.runelite.deob.attributes.code.Exceptions;
+
+public class MethodInliner implements Deobfuscator
+{
+	private Map<Method, Integer> calls = new HashMap<>();
+	private Set<Method> removeMethods = new HashSet<>();
+	
+	private void countCalls(Method m)
+	{
+		Code code = m.getCode();
+		if (code == null)
+			return;
+		
+		Instructions ins = code.getInstructions();
+		
+		for (Instruction i : ins.getInstructions())
+		{
+			// can only inline static method calls
+			if (!(i instanceof InvokeStatic))
+				continue;
+			
+			List<Method> invokedMethods = ((InvokeInstruction) i).getMethods();
+			if (invokedMethods.isEmpty())
+				continue; // not our method
+			
+			assert invokedMethods.size() == 1;
+			Method invokedMethod = invokedMethods.get(0);
+			
+			Integer count = calls.get(invokedMethod);
+			if (count == null)
+				calls.put(invokedMethod, 1);
+			else
+				calls.put(invokedMethod, count + 1);
+		}
+	}
+	
+	private int processMethod(Method m)
+	{
+		int inlineCount = 0;
+		Code code = m.getCode();
+		if (code == null)
+			return inlineCount;
+		
+		Instructions ins = code.getInstructions();
+		
+		for (Instruction i : ins.getInstructions())
+		{
+			// can only inline static method calls
+			if (!(i instanceof InvokeStatic))
+				continue;
+			
+			List<Method> invokedMethods = ((InvokeInstruction) i).getMethods();
+			if (invokedMethods.isEmpty())
+				continue; // not our method
+			
+			Method invokedMethod = invokedMethods.get(0);
+			Integer count = calls.get(invokedMethod);
+			
+			if (count == null || count != 1)
+				continue; // only inline methods called once
+			
+			assert m != invokedMethod;
+			
+			int invokeIdx = ins.getInstructions().indexOf(i);
+			assert invokeIdx != -1;
+			
+			int lvtIndex = code.getMaxLocals(),
+				//startLvtIndex = lvtIndex,
+				theirLocals = invokedMethod.getCode().getMaxLocals();
+			
+			if (lvtIndex + theirLocals > 127)
+				continue;
+			
+			if (invokedMethod.isSynchronized())
+				continue;
+			
+			// assign variables on stack to lvt
+			Signature descriptor = invokedMethod.getDescriptor();
+			
+			Map<Integer, Integer> lvtIndexes = new HashMap<>();
+			for (int j = 0, idx = 0; j < descriptor.size(); ++j)
+			{
+				lvtIndexes.put(j, idx);
+				idx += descriptor.getTypeOfArg(j).getSlots();
+			}
+			
+			Instruction firstParamStore = null;
+			
+			for (int j = descriptor.size() - 1; j >= 0; --j)
+			{
+				Type type = descriptor.getTypeOfArg(j);
+				int paramLvtIndex = lvtIndexes.get(j);
+				
+				// insert instruction to store top of stack in lvt
+				
+				Instruction storeIns = null;
+				if (type.getArrayDims() == 0)
+				{
+					switch (type.getType())
+					{
+						case "B":
+						case "Z":
+						case "C":
+						case "S":
+						case "I":
+							storeIns = new IStore(ins, lvtIndex + paramLvtIndex);
+							break;
+						case "J":
+							storeIns = new LStore(ins, lvtIndex + paramLvtIndex);
+							break;
+						case "F":
+							storeIns = new FStore(ins, lvtIndex + paramLvtIndex);
+							break;
+						case "D":
+							storeIns = new DStore(ins, lvtIndex + paramLvtIndex);
+							break;
+					}
+				}
+					
+				if (type.getArrayDims() != 0 || type.getType().startsWith("L"))
+				{
+					assert storeIns == null;
+					storeIns = new AStore(ins, lvtIndex + paramLvtIndex);
+				}
+				assert storeIns != null;
+				
+				// insert storeIns before invoke instruction
+				ins.getInstructions().add(invokeIdx++, storeIns);
+				
+				if (firstParamStore == null)
+					firstParamStore = storeIns;
+			}
+			
+			int maxStack = code.getMaxStack() + invokedMethod.getCode().getMaxStack(); // not really right but ok
+			code.setMaxStack(maxStack);
+			
+			inline(m, i, invokedMethod, lvtIndex, firstParamStore);
+			moveExceptions(m, invokedMethod);
+			++inlineCount;
+			break;
+		}
+		
+		return inlineCount;
+	}
+	
+	private void inline(Method method, Instruction invokeIns, Method invokeMethod, int lvtBase, Instruction firstParamStore)
+	{
+		Code methodCode = method.getCode(),
+			invokeMethodCode = invokeMethod.getCode();
+		Instructions methodInstructions = methodCode.getInstructions(),
+			invokeMethodInstructions = invokeMethodCode.getInstructions();
+		
+		int idx = methodInstructions.getInstructions().indexOf(invokeIns); // index of invoke ins, before removal
+		assert idx != -1;
+		
+		Instruction nextInstruction = methodInstructions.getInstructions().get(idx + 1);
+		
+		// move stuff which jumps to invokeIns to firstParamStore. If there are no arguments that are stored,
+		// firstParamStore is null, and so create a nop instruction.
+		
+		if (firstParamStore == null)
+		{
+			Instruction nop = new NOP(methodInstructions);
+			methodInstructions.getInstructions().add(idx + 1, nop);
+			++idx;
+			
+			firstParamStore = nop;
+		}
+		
+		methodInstructions.buildJumpGraph();
+		invokeMethodInstructions.buildJumpGraph();
+		
+		for (Instruction fromI : invokeIns.from)
+		{
+			assert fromI.jump.contains(invokeIns);
+
+			fromI.jump.remove(invokeIns);
+			fromI.replace(invokeIns, firstParamStore);
+
+			fromI.jump.add(firstParamStore);
+			firstParamStore.from.add(fromI);
+		}
+		invokeIns.from.clear();
+		
+		for (net.runelite.deob.attributes.code.Exception e : invokeMethodCode.getExceptions().getExceptions())
+			e.replace(invokeIns, firstParamStore);
+		
+		methodInstructions.remove(invokeIns);
+		
+		for (Instruction i : invokeMethodInstructions.getInstructions())
+		{
+			// move instructions over.
+			
+			if (i instanceof ReturnInstruction)
+			{	
+				// XXX I am assuming that this function leaves the stack in a clean state?
+				
+				// instead of return, jump to next instruction after the invoke
+				Instruction oldI = i;
+				i = new Goto(methodInstructions, nextInstruction);
+				assert methodInstructions.getInstructions().contains(nextInstruction);
+				
+				assert oldI != nextInstruction;
+				i.jump.add(nextInstruction);
+				nextInstruction.from.add(i);
+				
+				assert oldI.jump.isEmpty();
+				//i.jump.addAll(oldI.jump);
+				i.from.addAll(oldI.from);
+				
+				for (Instruction i2 : oldI.from)
+					i2.replace(oldI, i);
+				
+				oldI.from.clear();
+				
+				for (net.runelite.deob.attributes.code.Exception e : invokeMethodCode.getExceptions().getExceptions())
+					e.replace(oldI, i);
+			}
+			
+			if (i instanceof LVTInstruction)
+			{
+				LVTInstruction lvt = (LVTInstruction) i;
+				// offset lvt index
+				int newIndex = lvtBase + lvt.getVariableIndex();
+				
+				Instruction oldI = i;
+				i = lvt.setVariableIndex(newIndex);
+				
+				if (oldI != i)
+				{
+					assert oldI.jump.isEmpty();
+					//i.jump.addAll(oldI.jump);
+					i.from.addAll(oldI.from);
+
+					for (Instruction i2 : oldI.from)
+						i2.replace(oldI, i);
+
+					oldI.from.clear();
+					
+					for (net.runelite.deob.attributes.code.Exception e : invokeMethodCode.getExceptions().getExceptions())
+						e.replace(oldI, i);
+				}
+			}
+			
+			methodInstructions.getInstructions().add(idx++, i);
+			i.setInstructions(methodInstructions);
+		}
+		
+		// old method goes away
+		invokeMethodInstructions.getInstructions().clear();
+		removeMethods.add(invokeMethod);
+	}
+	
+	private void moveExceptions(Method to, Method from)
+	{
+		Exceptions exceptions = from.getCode().getExceptions();
+		Exceptions toExceptions = to.getCode().getExceptions();
+		
+		for (net.runelite.deob.attributes.code.Exception e : exceptions.getExceptions())
+		{
+			e.setExceptions(toExceptions);
+			toExceptions.add(e);
+		}
+		exceptions.getExceptions().clear();
+	}
+	
+	@Override
+	public void run(ClassGroup group)
+	{
+		int total = 0;
+		int i;
+		do
+		{
+			i = pass(group);
+			total += i;
+		}
+		while (i > 0);
+		
+		System.out.println("[TOTAL] Inlined " + total + " methods");
+	}
+	
+	private int pass(ClassGroup group)
+	{
+		group.buildClassGraph();
+		int count = 0;
+		
+		calls.clear();
+		removeMethods.clear();
+		
+		for (ClassFile cf : group.getClasses())
+		{
+			for (Method m : cf.getMethods().getMethods())
+			{
+				countCalls(m);
+			}
+		}
+		
+		for (ClassFile cf : group.getClasses())
+		{
+			for (Method m : cf.getMethods().getMethods())
+			{
+				count += processMethod(m);
+			}
+		}
+		
+		for (Method m : removeMethods)
+			m.getMethods().removeMethod(m);
+		
+		System.out.println("Inlined " + count + " methods");
+		return count;
+	}
+	
+}